--- conflicted
+++ resolved
@@ -1,14 +1,6 @@
-<<<<<<< HEAD
 from octopi.utils import parsers
 from typing import List, Tuple
 import rich_click as click
-=======
-from octopi.entry_points import common
-from octopi.utils import parsers, io
-import copick, argparse, pprint, os
-from typing import List, Tuple
-import multiprocess as mp
->>>>>>> 7fff5779
 
 def pick_particles(
     copick_config_path: str,
